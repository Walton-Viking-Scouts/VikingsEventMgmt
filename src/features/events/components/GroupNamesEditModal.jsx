import React, { useState, useEffect, useCallback } from 'react';
<<<<<<< HEAD
import { Button } from '../../../shared/components/ui';
import { AlertAdapter } from '../../../shared/adapters';
=======
import { Button, Input } from '../../../shared/components/ui';
import { Alert } from '../../../shared/components/ui';
>>>>>>> 2eb77462
import logger, { LOG_CATEGORIES } from '../../../shared/services/utils/logger.js';

/**
 * Modal for editing camp group names
 * Allows bulk renaming of groups with validation and multi-section support
 *
 * @param {Object} props - Component props
 * @param {boolean} props.isOpen - Whether modal is open
 * @param {Function} props.onClose - Close modal callback
 * @param {Object} props.groups - Current groups object from organizedGroups.groups
 * @param {Function} props.onRename - Rename callback with (oldName, newName, membersBySection)
 * @param {Function} props.onDelete - Delete callback with (groupName, membersBySection)
 * @param {boolean} props.loading - Whether rename operation is in progress
 */
function GroupNamesEditModal({
  isOpen,
  onClose,
  groups = {},
  onRename,
  onDelete,
  loading = false,
}) {
  const [groupNames, setGroupNames] = useState({});
  const [errors, setErrors] = useState({});
  const [hasChanges, setHasChanges] = useState(false);

  // Initialize group names when modal opens or groups change
  useEffect(() => {
    if (isOpen && groups) {
      const initialNames = {};
      Object.entries(groups).forEach(([groupName]) => {
        // Use group name without "Group " prefix for editing
        const displayName = groupName.replace(/^Group /, '');
        initialNames[groupName] = displayName;
      });
      setGroupNames(initialNames);
      setErrors({});
      setHasChanges(false);
    }
  }, [isOpen, groups]);

  // Validate group names for uniqueness and constraints
  const validateNames = useCallback((names) => {
    const newErrors = {};
    const usedNames = new Set();

    Object.entries(names).forEach(([originalGroupName, newName]) => {
      const trimmedName = newName.trim();
      const lowerName = trimmedName.toLowerCase();

      // Required field
      if (!trimmedName) {
        newErrors[originalGroupName] = 'Group name is required';
        return;
      }

      // Check for duplicates
      if (usedNames.has(lowerName)) {
        newErrors[originalGroupName] = 'Group name must be unique';
        return;
      }

      // Check for reserved names - only block "Unassigned" for non-unassigned groups
      if (
        lowerName === 'unassigned' &&
        originalGroupName !== 'Group Unassigned'
      ) {
        newErrors[originalGroupName] = '"Unassigned" is a reserved name';
        return;
      }

      // Character validation (basic)
      if (!/^[a-zA-Z0-9\s\-_]+$/.test(trimmedName)) {
        newErrors[originalGroupName] =
          'Only letters, numbers, spaces, hyphens and underscores allowed';
        return;
      }

      // Length validation
      if (trimmedName.length > 20) {
        newErrors[originalGroupName] =
          'Group name too long (max 20 characters)';
        return;
      }

      usedNames.add(lowerName);
    });

    return newErrors;
  }, []);

  // Handle name change
  const handleNameChange = useCallback(
    (originalGroupName, newValue) => {
      setGroupNames((prev) => {
        const updated = { ...prev, [originalGroupName]: newValue };

        // Check if there are changes from original
        const hasActualChanges = Object.entries(updated).some(
          ([groupName, newName]) => {
            const originalDisplayName = groupName.replace(/^Group /, '');
            return newName.trim() !== originalDisplayName;
          },
        );

        setHasChanges(hasActualChanges);

        // Validate on each change
        const validationErrors = validateNames(updated);
        setErrors(validationErrors);

        return updated;
      });
    },
    [validateNames],
  );

  // Handle save
  const handleSave = useCallback(async () => {
    if (loading) return;

    const validationErrors = validateNames(groupNames);
    if (Object.keys(validationErrors).length > 0) {
      setErrors(validationErrors);
      return;
    }

    // Process renames
    const renames = [];
    Object.entries(groupNames).forEach(([originalGroupName, newName]) => {
      const trimmedNewName = newName.trim();
      const originalDisplayName = originalGroupName.replace(/^Group /, '');

      if (trimmedNewName !== originalDisplayName) {
        const group = groups[originalGroupName];
        if (group) {
          // Organize members by section for multi-section API calls
          const membersBySection = {};

          [...(group.youngPeople || []), ...(group.leaders || [])].forEach(
            (member) => {
              const sectionId = member.sectionid;
              if (!membersBySection[sectionId]) {
                membersBySection[sectionId] = [];
              }
              membersBySection[sectionId].push(member);
            },
          );

          renames.push({
            oldName: originalGroupName,
            newName: trimmedNewName,
            membersBySection,
            group,
          });
        }
      }
    });

    if (renames.length === 0) {
      logger.info('No group names to rename', {}, LOG_CATEGORIES.APP);
      onClose();
      return;
    }

    logger.info(
      'Processing group renames',
      {
        renameCount: renames.length,
        totalGroups: Object.keys(groups).length,
      },
      LOG_CATEGORIES.APP,
    );

    // Execute renames through callback
    for (const rename of renames) {
      try {
        await onRename(rename.oldName, rename.newName, rename.membersBySection);
      } catch (error) {
        logger.error(
          'Failed to rename group',
          {
            oldName: rename.oldName,
            newName: rename.newName,
            error: error.message,
          },
          LOG_CATEGORIES.ERROR,
        );

        // Continue with other renames even if one fails
        continue;
      }
    }

    // Close modal after all renames are processed
    onClose();
  }, [groupNames, groups, onRename, onClose, loading, validateNames]);

  // Handle delete group
  const handleDeleteGroup = useCallback(
    async (groupName) => {
      if (loading || !onDelete) return;

      const group = groups[groupName];
      if (!group) return;

      // Organize members by section for multi-section API calls
      const membersBySection = {};

      [...(group.youngPeople || []), ...(group.leaders || [])].forEach(
        (member) => {
          const sectionId = member.sectionid;
          if (!membersBySection[sectionId]) {
            membersBySection[sectionId] = [];
          }
          membersBySection[sectionId].push(member);
        },
      );

      const memberCount = Object.values(membersBySection).reduce(
        (sum, members) => sum + members.length,
        0,
      );

      // Debug: Log exactly which members are being deleted
      logger.info(
        'Group delete preparation',
        {
          groupName,
          memberCount,
          membersToDelete: Object.fromEntries(
            Object.entries(membersBySection).map(([sectionId, members]) => [
              sectionId,
              members.map((m) => ({
                scoutid: m.scoutid,
                name: m.name || `${m.firstname} ${m.lastname}`,
              })),
            ]),
          ),
        },
        LOG_CATEGORIES.APP,
      );

      if (memberCount === 0) {
        logger.info(
          'No members to delete for empty group',
          { groupName },
          LOG_CATEGORIES.APP,
        );
        return;
      }

      // Confirm deletion
      const confirmed = window.confirm(
        `Delete "${groupName}" and move ${memberCount} member${memberCount !== 1 ? 's' : ''} to Unassigned?`,
      );

      if (!confirmed) return;

      try {
        await onDelete(groupName, membersBySection);
        onClose();
      } catch (error) {
        logger.error(
          'Failed to delete group',
          {
            groupName,
            error: error.message,
          },
          LOG_CATEGORIES.ERROR,
        );
      }
    },
    [groups, onDelete, loading, onClose],
  );

  // Handle cancel
  const handleCancel = useCallback(() => {
    if (loading) return;
    onClose();
  }, [onClose, loading]);

  if (!isOpen) return null;

  const groupEntries = Object.entries(groups).sort((a, b) => {
    // Sort: numbered groups first, then unassigned last
    const [nameA] = a;
    const [nameB] = b;

    if (nameA === 'Group Unassigned') return 1;
    if (nameB === 'Group Unassigned') return -1;

    const numA = parseInt(nameA.replace('Group ', '')) || 0;
    const numB = parseInt(nameB.replace('Group ', '')) || 0;
    return numA - numB;
  });

  return (
    <div
      className="fixed inset-0 bg-black bg-opacity-50 flex items-center justify-center z-50 p-4"
      data-oid="ksa0d1_"
    >
      <div
        className="bg-white rounded-lg shadow-xl max-w-2xl w-full max-h-[90vh] overflow-hidden"
        data-oid="_xzti1v"
      >
        {/* Header */}
        <div className="px-6 py-4 border-b border-gray-200" data-oid="w:j50.b">
          <h2
            className="text-xl font-semibold text-gray-900"
            data-oid="b0x9x7h"
          >
            Edit Group Names
          </h2>
          <p className="text-sm text-gray-600 mt-1" data-oid="18iiy_7">
            Rename camp groups - all members in each group will be updated
          </p>
        </div>

        {/* Content */}
        <div
          className="px-6 py-4 overflow-y-auto max-h-[60vh]"
          data-oid="fbpcw7a"
        >
          {Object.keys(errors).length > 0 && (
            <Alert variant="error" className="mb-4" data-oid="9i3l0tz">
              <Alert.Title data-oid="4qhsz54">Validation Errors</Alert.Title>
              <Alert.Description data-oid="e4spk6t">
                Please fix the errors below before saving.
              </Alert.Description>
            </Alert>
          )}

          <div className="space-y-4" data-oid="stc4uf5">
            {groupEntries.map(([originalGroupName, group]) => {
              const memberCount =
                (group.youngPeople?.length || 0) + (group.leaders?.length || 0);
              const currentValue = groupNames[originalGroupName] || '';
              const hasError = errors[originalGroupName];

              return (
                <div
                  key={originalGroupName}
                  className="flex items-center space-x-4 p-4 border rounded-lg"
                  data-oid="ilsgv4g"
                >
                  <div
                    className="flex-shrink-0 w-20 text-sm text-gray-600"
                    data-oid="nszj1qy"
                  >
                    {memberCount} member{memberCount !== 1 ? 's' : ''}
                  </div>

                  <div className="flex-1" data-oid="-ed6jek">
                    <input
                      id={`group-${originalGroupName}`}
                      type="text"
                      value={currentValue}
                      onChange={(e) =>
                        handleNameChange(originalGroupName, e.target.value)
                      }
                      placeholder="Enter new group name"
                      className={`w-full px-3 py-2 border rounded-md focus:outline-none focus:ring-2 focus:ring-scout-blue ${
                        hasError ? 'border-red-500 focus:border-red-500 focus:ring-red-200' : 'border-gray-300'
                      }`}
                      disabled={loading}
                      data-oid="vy.2us4"
                    />

                    {hasError && (
                      <p
                        className="text-red-500 text-xs mt-1"
                        data-oid="zmfjdao"
                      >
                        {hasError}
                      </p>
                    )}
                  </div>

                  {/* Delete button - don't show for Unassigned group */}
                  {originalGroupName !== 'Group Unassigned' &&
                    memberCount > 0 && (
                    <Button
                      variant="outline"
                      size="sm"
                      onClick={() => handleDeleteGroup(originalGroupName)}
                      disabled={loading}
                      className="text-red-600 hover:text-red-700 hover:bg-red-50 border-red-200"
                      type="button"
                      title={`Delete ${originalGroupName} (move ${memberCount} member${memberCount !== 1 ? 's' : ''} to Unassigned)`}
                      data-oid=":t.ilsz"
                    >
                        Delete
                    </Button>
                  )}
                </div>
              );
            })}
          </div>

          {groupEntries.length === 0 && (
            <div className="text-center py-8 text-gray-500" data-oid="wrs_muw">
              No groups available to rename
            </div>
          )}
        </div>

        {/* Footer */}
        <div
          className="px-6 py-4 border-t border-gray-200 flex justify-end space-x-3"
          data-oid="5st6.ue"
        >
          <Button
            variant="outline"
            onClick={handleCancel}
            disabled={loading}
            type="button"
            data-oid="qsz0ya4"
          >
            Cancel
          </Button>
          <Button
            variant="scout-blue"
            onClick={handleSave}
            disabled={loading || Object.keys(errors).length > 0 || !hasChanges}
            type="button"
            data-oid="a9cq49p"
          >
            {loading ? 'Saving...' : 'Save Changes'}
          </Button>
        </div>
      </div>
    </div>
  );
}

export default GroupNamesEditModal;<|MERGE_RESOLUTION|>--- conflicted
+++ resolved
@@ -1,11 +1,6 @@
 import React, { useState, useEffect, useCallback } from 'react';
-<<<<<<< HEAD
 import { Button } from '../../../shared/components/ui';
-import { AlertAdapter } from '../../../shared/adapters';
-=======
-import { Button, Input } from '../../../shared/components/ui';
 import { Alert } from '../../../shared/components/ui';
->>>>>>> 2eb77462
 import logger, { LOG_CATEGORIES } from '../../../shared/services/utils/logger.js';
 
 /**
