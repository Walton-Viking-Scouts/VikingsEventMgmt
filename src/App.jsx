import React, { useState, useEffect, useCallback } from 'react';
import { BrowserRouter as Router, Routes, Route } from 'react-router-dom';
import { useAuth } from './hooks/useAuth.js';
import ResponsiveLayout from './components/ResponsiveLayout.jsx';
import BlockedScreen from './components/BlockedScreen.jsx';
import LoadingScreen from './components/LoadingScreen.jsx';
import EventDashboard from './components/EventDashboard.jsx';
import AttendanceView from './components/AttendanceView.jsx';
import ErrorBoundary from './components/ErrorBoundary.jsx';
import databaseService from './services/database.js';
import logger, { LOG_CATEGORIES } from './services/logger.js';
import { Alert } from './components/ui';
import './App.css';
import { getUniqueSectionsFromEvents } from './utils/sectionHelpers.js';
import { logout as clearAllStorage } from './services/auth.js';
<<<<<<< HEAD

// Clear Storage View component for troubleshooting
const ClearStorageView = () => (
  <div className="flex flex-col items-center justify-center min-h-screen p-8">
    <div className="max-w-md w-full bg-white rounded-lg shadow-md p-6">
      <h2 className="text-2xl font-bold text-center mb-4 text-gray-800">Clear All Storage</h2>
      <p className="text-gray-600 mb-6 text-center">
        This will clear all cached data and reset the application to its initial state. 
        You will need to log in again after clearing storage.
      </p>
      <div className="space-y-3">
        <button
          onClick={() => {
            clearAllStorage();
            window.location.href = '/dashboard';
          }}
          className="w-full bg-red-600 hover:bg-red-700 text-white font-semibold py-2 px-4 rounded focus:outline-none focus:ring-2 focus:ring-red-500"
        >
          Clear All Storage & Reload
        </button>
        <button
          onClick={() => window.location.href = '/dashboard'}
          className="w-full bg-gray-500 hover:bg-gray-600 text-white font-semibold py-2 px-4 rounded focus:outline-none focus:ring-2 focus:ring-gray-400"
        >
          Cancel
        </button>
      </div>
    </div>
  </div>
);
=======
>>>>>>> 7942e73f

function App() {
  const {
    isLoading,
    user,
    isBlocked,
    isOfflineMode,
    authState,
    lastSyncTime,
    login,
    logout,
  } = useAuth();
  const [currentView, setCurrentView] = useState('dashboard');
  const [navigationData, setNavigationData] = useState({});
  const [isRefreshing, setIsRefreshing] = useState(false);
  const [isSyncing, setIsSyncing] = useState(false);

  // Notification system state
  const [notifications, setNotifications] = useState([]);

  // Helper function to add notifications
  const addNotification = useCallback((type, message, duration = 5000) => {
    const id = Date.now();
    const notification = { id, type, message, duration };

    setNotifications((prev) => [...prev, notification]);

    // Auto-dismiss after duration
    if (duration > 0) {
      const timeoutId = setTimeout(() => {
        setNotifications((prev) => prev.filter((n) => n.id !== id));
      }, duration);
      
      // Store timeout ID for potential cleanup
      notification.timeoutId = timeoutId;
    }
  }, []);

  // Helper function to remove notifications
  const removeNotification = (id) => {
    setNotifications((prev) => {
      const notification = prev.find((n) => n.id === id);
      if (notification?.timeoutId) {
        clearTimeout(notification.timeoutId);
      }
      return prev.filter((n) => n.id !== id);
    });
  };

  // Refresh function - triggers a data refresh via sync service
  const handleRefresh = async () => {
    // Short-circuit when offline for better UX
    if (isOfflineMode) {
      addNotification('info', 'Refresh is unavailable while offline.');
      return;
    }
    // Prevent concurrent refreshes
    if (isRefreshing) return;
    setIsRefreshing(true);
    try {
      // Import sync service dynamically to avoid circular dependencies
      const { default: syncService } = await import('./services/sync.js');
      // Trigger comprehensive data sync
      await syncService.syncAll();
      logger.info('Manual refresh completed successfully', {}, LOG_CATEGORIES.APP);
      addNotification('success', 'Data refreshed successfully');
    } catch (error) {
      logger.error('Manual refresh failed', { error: error.message, stack: error.stack }, LOG_CATEGORIES.ERROR);
      // Avoid leaking raw error messages to end users
      addNotification('error', 'Refresh failed. Please try again.');
    } finally {
      setIsRefreshing(false);
    }
  };

  // Show offline toast when loading completes and we're in offline mode
  useEffect(() => {
    if (!isLoading && isOfflineMode && user) {
      const userName = user?.firstname ? `, ${user.firstname}` : '';
      
      const offlineMessage = 
        authState === 'token_expired' || authState === 'cached_only'
          ? 'Your authentication has expired, but you can still access cached data. Connect to WiFi and refresh to re-authenticate with OSM.'
          : 'You are currently offline. You can still access cached data. Connect to WiFi and refresh to sync changes.';
      
      addNotification(
        'info', 
        `Offline Mode${userName}: ${offlineMessage}`,
        8000, // Show for 8 seconds
      );
    }
  }, [isLoading, isOfflineMode, user, addNotification]);

  // Listen for sync status changes
  useEffect(() => {
    let cleanup = null;

    const setupSyncListener = async () => {
      try {
        const { default: syncService } = await import('./services/sync.js');
        
        const handleSyncStatus = (status) => {
          setIsSyncing(status.status === 'syncing');
        };
        
        syncService.addSyncListener(handleSyncStatus);
        
        cleanup = () => {
          syncService.removeSyncListener(handleSyncStatus);
        };
      } catch (error) {
        logger.error('Failed to setup sync listener', { error: error.message }, LOG_CATEGORIES.ERROR);
      }
    };

    setupSyncListener();

    // Return cleanup function that will be called on unmount
    return () => {
      if (cleanup) {
        cleanup();
      }
    };
  }, []);

  const handleNavigateToAttendance = async (events, members = null) => {
    // If sync is in progress, show a helpful message and don't navigate
    if (isSyncing) {
      addNotification(
        'info',
        'Please wait for data sync to complete before viewing attendance details.',
        4000,
      );
      return;
    }

    // If members are provided (from fresh API call), use them
    // Otherwise, load cached members data for the attendance view
    let membersData = members;

    if (!membersData) {
      const sectionsInvolved = Array.from(new Set(events.map((e) => e.sectionid)));
      try {
        membersData = await databaseService.getMembers(sectionsInvolved);
        
        // If no cached members found, the sync might not have completed yet
        if (!membersData || membersData.length === 0) {
          addNotification(
            'warning',
            'Member data not yet available. Please wait for sync to complete or try refreshing.',
            6000,
          );
          return;
        }
      } catch (error) {
        logger.error(
          'Error loading cached members',
          { error: error.message, sectionsInvolved },
          LOG_CATEGORIES.ERROR,
        );
        addNotification(
          'error',
          'Unable to load member data for attendance view. Please try refreshing the page.',
        );
        return;
      }
    }

    // Set new navigation data (will replace any existing data)
    setNavigationData({ events, members: membersData });
    setCurrentView('attendance');
  };

  const handleBackToDashboard = () => {
    setCurrentView('dashboard');
    setNavigationData({}); // Restore: Clear navigation data for proper state management
  };

  // Clear Storage View component for troubleshooting
  const ClearStorageView = () => (
    <div className="flex flex-col items-center justify-center min-h-screen p-8">
      <div className="max-w-md w-full bg-white rounded-lg shadow-md p-6">
        <h2 className="text-2xl font-bold text-center mb-4 text-gray-800">Clear All Storage</h2>
        <p className="text-gray-600 mb-6 text-center">
          This will clear all cached data and reset the application to its initial state. 
          You will need to log in again after clearing storage.
        </p>
        <div className="space-y-3">
          <button
            onClick={() => {
              clearAllStorage();
              addNotification('success', 'All storage cleared successfully. Reloading...', 2000);
              setTimeout(() => {
                window.location.href = '/dashboard';
              }, 2000);
            }}
            className="w-full bg-red-600 hover:bg-red-700 text-white font-semibold py-2 px-4 rounded focus:outline-none focus:ring-2 focus:ring-red-500"
          >
            Clear All Storage & Reload
          </button>
          <button
            onClick={() => window.location.href = '/dashboard'}
            className="w-full bg-gray-500 hover:bg-gray-600 text-white font-semibold py-2 px-4 rounded focus:outline-none focus:ring-2 focus:ring-gray-400"
          >
            Cancel
          </button>
        </div>
      </div>
    </div>
  );

  // OAuth callback processing moved to useAuth hook to fix race condition

  if (isLoading) {
    return (
      <LoadingScreen message="Checking authentication..." data-oid="82rsimx" />
    );
  }

  if (isBlocked) {
    return <BlockedScreen data-oid="8np6w_z" />;
  }

  // Always show dashboard - authentication is now contextual via header
  // No more blocking LoginScreen!

  const renderCurrentView = () => {
    // Helper to extract unique sections from events

    switch (currentView) {
    case 'attendance': {
      const uniqueSections = getUniqueSectionsFromEvents(navigationData.events);
      
      return (
        <AttendanceView
          sections={uniqueSections}
          events={navigationData.events || []}
          members={navigationData.members || []} // Loaded from cache
          onBack={handleBackToDashboard}
          data-oid="zrtob7_"
        />
      );
    }
    default:
      return (
        <EventDashboard
          onNavigateToAttendance={handleNavigateToAttendance}
          data-oid="zfo-c6t"
        />
      );
    }
  };

  return (
    <ErrorBoundary name="App" logProps={false} data-oid="b3kc7nt">
      <div className="App" data-testid="app" data-oid="bmzu2xc">
        <ErrorBoundary name="Router" logProps={false} data-oid="bx5pemu">
          <Router data-oid="ztwbw:3">
            <ErrorBoundary
              name="ResponsiveLayout"
              logProps={false}
              data-oid="1y4:f9s"
            >
              <ResponsiveLayout
                user={user}
                onLogout={logout}
                onLogin={login}
                onRefresh={handleRefresh}
                currentView={currentView}
                isOfflineMode={isOfflineMode}
                authState={authState}
                lastSyncTime={lastSyncTime}
                isRefreshing={isRefreshing}
                data-oid="2c61drc"
              >
                <ErrorBoundary
                  name="Routes"
                  logProps={false}
                  data-oid=":m15jt7"
                >
                  <Routes data-oid="c3k12d.">
                    <Route
                      path="/"
                      element={renderCurrentView()}
                      data-oid="ibytcl:"
                    />

                    <Route
                      path="/dashboard"
                      element={renderCurrentView()}
                      data-oid="z8vjxij"
                    />
<<<<<<< HEAD
                    <Route
                      path="/clear"
                      element={<ClearStorageView />}
=======

                    <Route
                      path="/clear"
                      element={<ClearStorageView />}
                      data-oid="clear-storage"
>>>>>>> 7942e73f
                    />
                  </Routes>
                </ErrorBoundary>
              </ResponsiveLayout>
            </ErrorBoundary>
          </Router>
        </ErrorBoundary>

        {/* Notification System */}
        <ErrorBoundary
          name="NotificationSystem"
          logProps={false}
          data-oid="sqerlt5"
        >
          <div
            className="fixed top-4 right-4 z-50 space-y-2"
            style={{ maxWidth: '400px' }}
            data-oid="qcv7.ct"
          >
            {notifications.map((notification) => (
              <Alert
                key={notification.id}
                variant={notification.type}
                dismissible={true}
                onDismiss={() => removeNotification(notification.id)}
                className="shadow-lg"
                data-oid="tzwwc4s"
              >
                {notification.message}
              </Alert>
            ))}
          </div>
        </ErrorBoundary>
      </div>
    </ErrorBoundary>
  );
}

export default App;<|MERGE_RESOLUTION|>--- conflicted
+++ resolved
@@ -13,39 +13,6 @@
 import './App.css';
 import { getUniqueSectionsFromEvents } from './utils/sectionHelpers.js';
 import { logout as clearAllStorage } from './services/auth.js';
-<<<<<<< HEAD
-
-// Clear Storage View component for troubleshooting
-const ClearStorageView = () => (
-  <div className="flex flex-col items-center justify-center min-h-screen p-8">
-    <div className="max-w-md w-full bg-white rounded-lg shadow-md p-6">
-      <h2 className="text-2xl font-bold text-center mb-4 text-gray-800">Clear All Storage</h2>
-      <p className="text-gray-600 mb-6 text-center">
-        This will clear all cached data and reset the application to its initial state. 
-        You will need to log in again after clearing storage.
-      </p>
-      <div className="space-y-3">
-        <button
-          onClick={() => {
-            clearAllStorage();
-            window.location.href = '/dashboard';
-          }}
-          className="w-full bg-red-600 hover:bg-red-700 text-white font-semibold py-2 px-4 rounded focus:outline-none focus:ring-2 focus:ring-red-500"
-        >
-          Clear All Storage & Reload
-        </button>
-        <button
-          onClick={() => window.location.href = '/dashboard'}
-          className="w-full bg-gray-500 hover:bg-gray-600 text-white font-semibold py-2 px-4 rounded focus:outline-none focus:ring-2 focus:ring-gray-400"
-        >
-          Cancel
-        </button>
-      </div>
-    </div>
-  </div>
-);
-=======
->>>>>>> 7942e73f
 
 function App() {
   const {
@@ -338,17 +305,11 @@
                       element={renderCurrentView()}
                       data-oid="z8vjxij"
                     />
-<<<<<<< HEAD
-                    <Route
-                      path="/clear"
-                      element={<ClearStorageView />}
-=======
 
                     <Route
                       path="/clear"
                       element={<ClearStorageView />}
                       data-oid="clear-storage"
->>>>>>> 7942e73f
                     />
                   </Routes>
                 </ErrorBoundary>
